import os
import modal
from typing import Optional, Tuple
import git
from aider.coders import Coder
from aider.models import Model
from aider.io import InputOutput
from backend import config
from backend.modal import base_image
from backend.integrations.db import Database
from backend.integrations.github_api import (
    clone_repo_url_to_dir,
    configure_git_user_for_repo,
)
import tempfile

from backend.types import UserContext
from backend.services.context_enhancer import CodeContextEnhancer
<<<<<<< HEAD
from backend.config import CODE_CONTEXT
=======
>>>>>>> ca2832e3

DEFAULT_PROJECT_FILES = [
    "src/components/Frame.tsx",
    "src/lib/constants.ts",
    "src/app/opengraph-image.tsx",
]


class CodeService:
    def __init__(
        self,
        project_id: str,
        job_id: str,
        user_context: Optional[UserContext],
        manual_sandbox_termination: bool = False,
    ):
        self.project_id = project_id
        self.job_id = job_id
        self.user_context = user_context
        self.manual_sandbox_termination = manual_sandbox_termination

        self.sandbox = None
        self.repo_dir = None
        self.db = None
        self.is_setup = False
        self.base_image_with_deps = None

        self._setup()

    def run(self, prompt: str):
        try:
            coder = self._create_aider_coder()

            print(f"[code_service] Running Aider with prompt: {prompt}")
            self.db.update_job_status(self.job_id, "running")
            prompt = self._enhance_prompt_with_context(prompt)
            aider_result = coder.run(prompt)
            print(f"[code_service] Aider result (truncated): {aider_result[:250]}")
            _handle_pnpm_commands(aider_result, self.sandbox)
            has_errors, logs = self._run_build_in_sandbox()

            if has_errors:
                error_fix_prompt = get_error_fix_prompt_from_logs(logs)
                print("[code_service] Running Aider again to fix build errors")

                aider_result = coder.run(error_fix_prompt)
                print(
                    f"[code_service] Fix attempt result (truncated): {aider_result[:250]}"
                )

                has_errors, logs = self._run_build_in_sandbox(
                    terminate_after_build=True
                )
                if has_errors:
                    print("[code_service] Build errors persist after fix attempt")
                    self.db.add_log(
                        self.job_id,
                        "backend",
                        "Build errors could not be automatically fixed",
                    )

            self._sync_git_changes()
            self.db.update_job_status(self.job_id, "completed")
            return {"status": "success", "result": aider_result}

        except Exception as e:
            print("exception in run", e)
            error_msg = f"aider run failed: {str(e)}"
            print(f"[code_service] {error_msg}")
            self.db.add_log(self.job_id, "backend", error_msg)
            self.db.update_job_status(self.job_id, "failed", error_msg)
            self.terminate_sandbox()
            raise

    def terminate_sandbox(self):
        """Safely terminate the sandbox if it exists."""
        if self.sandbox:
            try:
                print(f"[code_service] Terminating sandbox - job id {self.job_id}")
                self.sandbox.terminate()
                self.sandbox = None
                print("[code_service] Sandbox terminated")
            except Exception as e:
                print(f"Error terminating sandbox job id {self.job_id}: {str(e)}")

    def _enhance_prompt_with_context(self, prompt: str) -> str:
<<<<<<< HEAD
        if CODE_CONTEXT["ENABLED"]:
            try:
                context = CodeContextEnhancer().get_relevant_context(prompt)
                return f"additional context {context}\n\nprompt {prompt}"
            except Exception as e:
                print(f"[code_service] Context enhancement failed: {str(e)}")
=======
        try:
            context = CodeContextEnhancer().get_relevant_context(prompt)
            return f"additional context {context}\n\nprompt {prompt}"
        except Exception as e:
            print(f"[code_service] Context enhancement failed: {str(e)}")
>>>>>>> ca2832e3
        return prompt

    def _add_file_to_repo_dir(self, repo_dir: str, filename: str, content: str) -> None:
        """Create a context file for Aider in the repo directory."""
        context_file = os.path.join(repo_dir, filename)
        os.makedirs(os.path.dirname(context_file), exist_ok=True)
        with open(context_file, "w") as f:
            f.write(content)

    def _setup(self):
        if self.is_setup:
            return

        print("[code_service] Setting up CodeService")
        self.db = Database()
        self.repo_dir = tempfile.mkdtemp()

        project = self.db.get_project(self.project_id)
        repo_url = project["repo_url"]
        repo = clone_repo_url_to_dir(repo_url, self.repo_dir)
        configure_git_user_for_repo(repo)

        self.is_setup = True
        print("[code_service] CodeService setup complete")

    def _sync_git_changes(self):
        """Sync any pending git changes with the remote repository."""
        try:
            print("[code_service] Syncing git changes in repo dir", self.repo_dir)
            repo = git.Repo(path=self.repo_dir)
            if repo.is_dirty():
                print("[code_service] Committing changes to git")
                self._create_commit("automatic changes")

            # commits_behind, commits_ahead = repo.git.rev_list(
            #     "--left-right", "--count", "origin/main...main"
            # ).split()
            # print(
            #     f"[code_service] Commits behind: {commits_behind}, ahead: {commits_ahead}"
            # )
            # if int(commits_ahead) > 0:
            #     print(f"[code_service] Pushing {commits_ahead} pending commits...")
            repo.git.push("origin", "main")
        except git.GitCommandError as e:
            print(f"[code_service] sync git changes failed: {str(e)}")

    def _create_commit(self, message: str):
        repo = git.Repo(path=self.repo_dir)
        repo.git.add(A=True)
        repo.git.commit("-m", message, "--allow-empty")

    def _run_install_in_sandbox(self):
        print("[code_service] Running install command")
        process = self.sandbox.exec("pnpm", "install")
        logs, exit_code = self.parse_sandbox_process(process)
        return exit_code

    def _run_build_in_sandbox(
        self, terminate_after_build: bool = False
    ) -> Tuple[bool, str]:
        """Run build commands in an isolated Modal sandbox."""
        try:
            self._create_sandbox(repo_dir=self.repo_dir)

            logs = []
            print("[build] Current git status:")
            git_status = self.sandbox.exec("git", "status")
            status_logs, _ = self.parse_sandbox_process(git_status)
            logs.extend(status_logs)

            print("[build] Latest commit:")
            git_log = self.sandbox.exec("git", "log", "-1", "--oneline")
            log_lines, _ = self.parse_sandbox_process(git_log)
            logs.extend(log_lines)

            install_process = self.sandbox.exec("pnpm", "install")
            install_logs, install_code = self.parse_sandbox_process(install_process)
            logs.extend(install_logs)

            print("[build] Running build command")
            build_process = self.sandbox.exec("pnpm", "build")
            build_logs, build_code = self.parse_sandbox_process(build_process)
            logs.extend(build_logs)

            has_error_in_logs = any(
                "error" in line.lower()
                or "failed" in line.lower()
                or "exited with 1" in line.lower()
                for line in logs
            )

            logs_cleaned = clean_log_lines(logs)
            logs_str = "\n".join(logs_cleaned)
            print(
                f"sandbox results: has_error_in_logs {has_error_in_logs} returncode {build_code} logs_str {logs_str} "
            )
            if terminate_after_build and not self.manual_sandbox_termination:
                print("[code_service] Terminating sandbox after build")
                self.terminate_sandbox()
            return has_error_in_logs, logs_str

        except Exception as e:
            error_msg = f"Build failed: {str(e)}"
            self.db.add_log(self.job_id, "build", error_msg)
            self.db.update_job_status(self.job_id, "failed", error_msg)
            return {"status": "error", "error": error_msg}

    def _create_base_image_with_deps(self, repo_dir: str) -> modal.Image:
        """Create a base image with dependencies installed."""
        print("[code_service] Creating base sandbox for dependency installation")

        self._add_file_to_repo_dir(
            repo_dir=self.repo_dir,
            filename=config.AIDER_CONFIG["MODEL_SETTINGS"]["FILENAME"],
            content=config.AIDER_CONFIG["MODEL_SETTINGS"]["CONTENT"],
        )

        app = modal.App.lookup(config.APP_NAME)
        image = None
        base_sandbox = None

        try:
            base_sandbox = modal.Sandbox.create(
                app=app,
                image=base_image.add_local_dir(repo_dir, remote_path="/repo"),
                cpu=4,
                memory=2048,
                workdir="/repo",
                timeout=config.TIMEOUTS["BUILD"],
            )

            def check_files(path):
                for root, _, files in os.walk(path):
                    for file in files:
                        fp = os.path.join(root, file)
                        try:
                            with open(fp, encoding="utf-8") as f:
                                f.read()
                        except UnicodeDecodeError as err:
                            print(f"Error in {fp}: {err}")

            check_files(repo_dir)
            print("[code_service] Installing dependencies in base sandbox")
            process = base_sandbox.exec(
                "pnpm",
                "install",
                "--loglevel",
                "debug",
                "--reporter",
                "ndjson",
            )
            install_logs, exit_code = self.parse_sandbox_process(
                process, prefix="base install"
            )
            print(
                "[code_service] Base install logs:",
                "\n".join(install_logs),
                "exit code",
                exit_code,
            )
            print("[code_service] base install process completed")

            if exit_code != 0:
                raise Exception("Base dependency installation failed")

            print("[code_service] Creating filesystem snapshot")
            image = base_sandbox.snapshot_filesystem()
            return image

        except Exception as e:
            print(f"[code_service] Base image creation failed: {str(e)}")
            raise
        finally:
            if base_sandbox:
                print("[code_service] Cleaning up base sandbox")
                base_sandbox.terminate()

    def _create_sandbox(self, repo_dir: str):
        """Create a sandbox using the cached base image if available."""
        app = modal.App.lookup(config.APP_NAME)

        if not self.base_image_with_deps:
            self.base_image_with_deps = self._create_base_image_with_deps(repo_dir)

        self.sandbox = modal.Sandbox.create(
            app=app,
            image=self.base_image_with_deps.add_local_dir(
                repo_dir, remote_path="/repo"
            ),
            cpu=2,
            memory=1024,
            workdir="/repo",
            timeout=config.TIMEOUTS["BUILD"],
        )
        self.sandbox.set_tags({"project_id": self.project_id, "job_id": self.job_id})
        self._run_install_in_sandbox()
        print("[code_service] Sandbox created")

    def parse_sandbox_process(self, process, prefix="") -> tuple[list, int]:
        """Safely parse stdout/stderr from a sandbox process using Modal's StreamReader."""
        logs = []
        exit_code = -1

        try:
            # Handle stdout - check if bytes need decoding
            for line in process.stdout:
                try:
                    if isinstance(line, bytes):  # Handle both str and bytes
                        decoded = line.decode("utf-8", "ignore").strip()
                    else:
                        decoded = str(line).strip()  # Convert to string if needed
                    logs.append(decoded)
                    # print(f"[{prefix}] {decoded}")
                except UnicodeDecodeError as ude:
                    error_msg = f"Decode error: {str(ude)}"
                    logs.append(error_msg)
                    print(f"[{prefix} ERR] {error_msg}")

            # Handle stderr the same way
            for line in process.stderr:
                try:
                    if isinstance(line, bytes):
                        decoded = line.decode("utf-8", "ignore").strip()
                    else:
                        decoded = str(line).strip()
                    logs.append(decoded)
                    # print(f"[{prefix} ERR] {decoded}")
                except UnicodeDecodeError as ude:
                    error_msg = f"Decode error: {str(ude)}"
                    logs.append(error_msg)
                    print(f"[{prefix} ERR] {error_msg}")

            # Get exit code after reading all output
            exit_code = process.wait()

        except Exception as e:
            error_msg = f"Process handling failed: {str(e)}"
            logs.append(error_msg)
            print(f"[{prefix} CRITICAL] {error_msg}")

        return logs, exit_code

    def _create_aider_coder(self) -> Coder:
        """Create and configure the Aider coder instance."""
        fnames = [os.path.join(self.repo_dir, f) for f in DEFAULT_PROJECT_FILES]
        llm_docs_dir = os.path.join(self.repo_dir, "llm_docs")
        read_only_fnames = []
        if os.path.exists(llm_docs_dir):
            read_only_fnames = [
                os.path.join(llm_docs_dir, f)
                for f in os.listdir(llm_docs_dir)
                if os.path.isfile(os.path.join(llm_docs_dir, f))
            ]

        io = InputOutput(yes=True, root=self.repo_dir)
        model = Model(**config.AIDER_CONFIG["MODEL"])
        return Coder.create(
            io=io,
            fnames=fnames,
            main_model=model,
            read_only_fnames=read_only_fnames,
            **config.AIDER_CONFIG["CODER"],
        )

    def _get_latest_commit_sha(self) -> str:
        repo = git.Repo(path=self.repo_dir)
        return repo.head.commit.hexsha


def get_error_fix_prompt_from_logs(logs: str) -> str:
    """Extract a prompt from build logs to fix errors."""
    return f"""
    The previous changes caused build errors. Please fix them.
    Here are the build logs showing the errors:
    
    {logs}
    
    Please analyze these errors and make the necessary corrections to fix the build.
    """


def clean_log_lines(logs: list[str]) -> list[str]:
    """Clean up log lines for display."""
    urls_to_skip = ["nextjs.org/telemetry", "vercel.com/docs/analytics"]

    return [
        line
        for line in logs
        if line
        and not line.startswith("warning")
        and not any(url in line for url in urls_to_skip)
    ]


def _handle_pnpm_commands(
    aider_result: str,
    sandbox: modal.Sandbox,
) -> None:
    """Parse and execute pnpm/npm install commands from Aider output"""
    import re

    pattern = r"```bash[\s\n]*(?:pnpm add|npm install(?: --save)?)\s+([^\n`]*)```"
<<<<<<< HEAD
    matches = list(
        re.finditer(pattern, aider_result, re.DOTALL)
    )  # Convert to list first

    print(
        f"[code_service] Found {len(matches)} package install commands in aider output"
    )

    for match in matches:  # Now iterating over the cached list
=======
    matches = list(re.finditer(pattern, aider_result, re.DOTALL))

    print(
        f"[code_service] Found {len(matches)} package install commands in aider output"
    )

    for match in matches:
>>>>>>> ca2832e3
        packages = match.group(1).strip()
        if not packages:
            continue

        try:
            print(f"[code_service] Installing packages: {packages}")
            install_proc = sandbox.exec("pnpm", "add", *packages.split())

            # Use the new parsing utility
            logs, exit_code = CodeService.parse_sandbox_process(install_proc)

            if exit_code != 0:
                print(f"[code_service] pnpm add failed with code {exit_code}")
                print("Installation logs:", "\n".join(logs))

        except Exception as e:
            error_msg = f"Error installing packages {packages}: {e}"
            print(f"[code_service] {error_msg}")<|MERGE_RESOLUTION|>--- conflicted
+++ resolved
@@ -16,10 +16,6 @@
 
 from backend.types import UserContext
 from backend.services.context_enhancer import CodeContextEnhancer
-<<<<<<< HEAD
-from backend.config import CODE_CONTEXT
-=======
->>>>>>> ca2832e3
 
 DEFAULT_PROJECT_FILES = [
     "src/components/Frame.tsx",
@@ -106,20 +102,11 @@
                 print(f"Error terminating sandbox job id {self.job_id}: {str(e)}")
 
     def _enhance_prompt_with_context(self, prompt: str) -> str:
-<<<<<<< HEAD
-        if CODE_CONTEXT["ENABLED"]:
-            try:
-                context = CodeContextEnhancer().get_relevant_context(prompt)
-                return f"additional context {context}\n\nprompt {prompt}"
-            except Exception as e:
-                print(f"[code_service] Context enhancement failed: {str(e)}")
-=======
         try:
             context = CodeContextEnhancer().get_relevant_context(prompt)
             return f"additional context {context}\n\nprompt {prompt}"
         except Exception as e:
             print(f"[code_service] Context enhancement failed: {str(e)}")
->>>>>>> ca2832e3
         return prompt
 
     def _add_file_to_repo_dir(self, repo_dir: str, filename: str, content: str) -> None:
@@ -422,25 +409,13 @@
     import re
 
     pattern = r"```bash[\s\n]*(?:pnpm add|npm install(?: --save)?)\s+([^\n`]*)```"
-<<<<<<< HEAD
-    matches = list(
-        re.finditer(pattern, aider_result, re.DOTALL)
-    )  # Convert to list first
+    matches = list(re.finditer(pattern, aider_result, re.DOTALL))
 
     print(
         f"[code_service] Found {len(matches)} package install commands in aider output"
     )
 
-    for match in matches:  # Now iterating over the cached list
-=======
-    matches = list(re.finditer(pattern, aider_result, re.DOTALL))
-
-    print(
-        f"[code_service] Found {len(matches)} package install commands in aider output"
-    )
-
     for match in matches:
->>>>>>> ca2832e3
         packages = match.group(1).strip()
         if not packages:
             continue
